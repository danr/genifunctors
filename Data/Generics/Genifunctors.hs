--- conflicted
+++ resolved
@@ -224,7 +224,13 @@
     m <- newName "m"
     tvs  <- mapM rfrKinded tvs'
     from <- mapM rfrPlain tvs
-    return $ ForallT (lefts from ++ map PlainTV (m : rights from)) [ClassP ''Monoid [VarT m]]
+    return $ ForallT (lefts from ++ map PlainTV (m : rights from))
+#if MIN_VERSION_template_haskell(2,10,0)
+      [AppT (ConT ''Monoid) (VarT m)]
+#else
+      [ClassP ''Monoid [VarT m]]
+#endif
+
            $ foldr arr
                 (applyTyVars tc (map varName from) `arr` VarT m)
                 (zipWith arr (map VarT$ rights from) (repeat (VarT m)))
@@ -233,11 +239,15 @@
 foldMapTypeInner :: Name -> [Either TyVarBndr Name] -> Q Type
 foldMapTypeInner tc tvs' = do
     m <- newName "m"
-<<<<<<< HEAD
     tvs  <- mapM rfrKinded tvs'
     ignore <- mapM rfrKinded tvs'
     from <- mapM rfrPlain tvs
-    return $ ForallT (lefts from ++ map PlainTV (m : rights from) ++ [PlainTV (tyVarName i) | i <- lefts ignore]) [ClassP ''Monoid [VarT m]]
+    return $ ForallT (lefts from ++ map PlainTV (m : rights from) ++ [PlainTV (tyVarName i) | i <- lefts ignore])
+#if MIN_VERSION_template_haskell(2,10,0)
+      [AppT (ConT ''Monoid) (VarT m)]
+#else
+      [ClassP ''Monoid [VarT m]]
+#endif
            $ foldr arr
                 (applyTyVars tc (map varName from) `arr` VarT m)
                 [ case (i,a) of
@@ -251,16 +261,12 @@
     tvs  <- mapM rfrKinded tvs'
     from <- mapM rfrPlain tvs
     to   <- mapM rfrPlain tvs
-    return $ ForallT (lefts from ++ (map PlainTV (f: rights (from ++ to)))) [ClassP constraint_class [VarT f]]
-=======
-    from <- mapM (newName . nameBase) tvs
-    return $ ForallT (map PlainTV (m : from))
+    return $ ForallT (lefts from ++ (map PlainTV (f: rights (from ++ to))))
 #if MIN_VERSION_template_haskell(2,10,0)
-                                              [AppT (ConT ''Monoid) (VarT m)]
+      [AppT (ConT constraint_class) (VarT f)]
 #else
-                                              [ClassP ''Monoid [VarT m]]
-#endif
->>>>>>> ee0c43ee
+      [ClassP constraint_class [VarT f]]
+#endif
            $ foldr arr
                 ((applyTyVars tc (map varName from)) `arr` (VarT f `AppT` applyTyVars tc (map varName to)))
                 (zipWith arr (map VarT $ rights from) (map (\ t -> VarT f `AppT` VarT t) $ rights to))
@@ -268,23 +274,16 @@
 traverseTypeInner :: Name -> Name -> [Either TyVarBndr Name] -> Q Type
 traverseTypeInner constraint_class tc tvs' = do
     f <- newName "f"
-<<<<<<< HEAD
     tvs  <- mapM rfrKinded tvs'
     ignore <- mapM rfrKinded tvs'
     from <- mapM rfrPlain tvs
     to   <- mapM rfrPlain tvs
     return $ ForallT (lefts from ++ (map PlainTV (f: rights (from ++ to))) ++ [PlainTV (tyVarName i) | i <- lefts ignore])
+#if MIN_VERSION_template_haskell(2,10,0)
+      [AppT (ConT constraint_class) (VarT f)]
+#else
       [ClassP constraint_class [VarT f]]
-=======
-    from <- mapM (newName . nameBase) tvs
-    to   <- mapM (newName . nameBase) tvs
-    return $ ForallT (map PlainTV (f : from ++ to))
-#if MIN_VERSION_template_haskell(2,10,0)
-                                                    [AppT (ConT constraint_class) (VarT f)]
-#else
-                                                    [ClassP constraint_class [VarT f]]
-#endif
->>>>>>> ee0c43ee
+#endif
            $ foldr arr
                 ((applyTyVars tc (map varName from)) `arr` (VarT f `AppT` applyTyVars tc (map varName to)))
                 [ case (i,a,b) of
@@ -445,23 +444,13 @@
         PrimTyConI{} -> return ([], [])
         i -> error $ "unexpected TyCon: " ++ show i
   where
-<<<<<<< HEAD
     unPlainTv (PlainTV tv) = Right tv
-#if __GLASGOW_HASKELL__ >= 706
+#if MIN_VERSION_template_haskell(2,8,0)
     unPlainTv (KindedTV i StarT) = Right i
-#elif __GLASGOW_HASKELL__ >= 704
+#else
     unPlainTv (KindedTV i StarK) = Right i
 #endif
     unPlainTv k@(KindedTV _ _) = Left k --  $ "unexpected non-plain TV" ++ show i
-=======
-    unPlainTv (PlainTV tv)        = tv
-#if MIN_VERSION_template_haskell(2,8,0)
-    unPlainTv (KindedTV tv StarT) = tv
-#else
-    unPlainTv (KindedTV tv StarK) = tv
-#endif
-    unPlainTv i                   = error $ "unexpected non-plain TV" ++ show i
->>>>>>> ee0c43ee
 
 expandSyn ::  Type -> Q Type
 expandSyn (ForallT tvs ctx t) = liftM (ForallT tvs ctx) $ expandSyn t
